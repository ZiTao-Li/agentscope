--- conflicted
+++ resolved
@@ -21,11 +21,7 @@
             },
             "chunk_size": 2048,
             "chunk_overlap": 40,
-<<<<<<< HEAD
             "similarity_top_k": 5,
-=======
-            "similarity_top_k": 10,
->>>>>>> 449c4dc5
             "log_retrieval": false,
             "recent_n_mem": 1,
             "persist_dir": "../../rag_storage/tutorial_assist"
